"""Classes to manage credentials."""

import logging
from typing import Tuple

from ....config.injection_context import InjectionContext
from ....error import BaseError
from ....holder.base import BaseHolder
from ....issuer.base import BaseIssuer
from ....ledger.base import BaseLedger
from ....storage.error import StorageNotFoundError

from .messages.credential_issue import CredentialIssue
from .messages.credential_offer import CredentialOffer
from .messages.credential_proposal import CredentialProposal
from .messages.credential_request import CredentialRequest
from .messages.credential_ack import CredentialAck
from .messages.inner.credential_preview import CredentialPreview
from .models.credential_exchange import V10CredentialExchange


class CredentialManagerError(BaseError):
    """Credential error."""


class CredentialManager:
    """Class for managing credentials."""

    def __init__(self, context: InjectionContext):
        """
        Initialize a CredentialManager.

        Args:
            context: The context for this credential
        """
        self._context = context
        self._logger = logging.getLogger(__name__)

    @property
    def context(self) -> InjectionContext:
        """
        Accessor for the current request context.

        Returns:
            The request context for this connection

        """
        return self._context

    async def prepare_send(
        self, connection_id: str, credential_proposal: CredentialProposal
    ) -> Tuple[V10CredentialExchange, CredentialOffer]:
        """
        Set up a new credential exchange for an automated send.

        Args:
            connection_id: Connection to create offer for
            credential_proposal: The credential proposal with preview on
                attribute values to use if auto_issue is enabled

        Returns:
            A tuple of the new credential exchange record and credential offer message

        """

        credential_definition_id = credential_proposal.cred_def_id
        if not credential_definition_id:
            raise CredentialManagerError(
                "Proposal credential definition ID is required"
            )

        credential_exchange = V10CredentialExchange(
            auto_issue=True,
            connection_id=connection_id,
            initiator=V10CredentialExchange.INITIATOR_SELF,
            role=V10CredentialExchange.ROLE_ISSUER,
            credential_definition_id=credential_definition_id,
            credential_proposal_dict=credential_proposal.serialize(),
        )
        (credential_exchange, credential_offer) = await self.create_offer(
            credential_exchange_record=credential_exchange,
            comment="create automated credential exchange",
        )
        return credential_exchange, credential_offer

    async def create_proposal(
        self,
        connection_id: str,
        *,
        auto_offer: bool = None,
        comment: str = None,
        credential_preview: CredentialPreview = None,
        credential_definition_id: str,
    ) -> V10CredentialExchange:
        """
        Create a credential proposal.

        Args:
            connection_id: Connection to create proposal for
            auto_offer: Should this proposal request automatically be handled to
                offer a credential
            comment: Optional human-readable comment to include in proposal
            credential_preview: The credential preview to use to create
                the credential proposal
            credential_definition_id: Credential definition id for the
                credential proposal

        Returns:
            Resulting credential exchange record including credential proposal

        """
        # Credential definition id must be present
        if not credential_definition_id:
            raise CredentialManagerError("credential_definition_id is not set")

        # Credential preview must be present
        if not credential_preview:
            raise CredentialManagerError("credential_preview is not set")

        ledger: BaseLedger = await self.context.inject(BaseLedger)
        async with ledger:
            schema_id = await ledger.credential_definition_id2schema_id(
                credential_definition_id
            )

        credential_proposal_message = CredentialProposal(
            comment=comment,
            credential_proposal=credential_preview,
            schema_id=schema_id,
            cred_def_id=credential_definition_id,
        )

        credential_exchange_record = V10CredentialExchange(
            connection_id=connection_id,
            thread_id=credential_proposal_message._thread_id,
            initiator=V10CredentialExchange.INITIATOR_SELF,
            role=V10CredentialExchange.ROLE_HOLDER,
            state=V10CredentialExchange.STATE_PROPOSAL_SENT,
            credential_definition_id=credential_definition_id,
            schema_id=schema_id,
            credential_proposal_dict=credential_proposal_message.serialize(),
            auto_offer=auto_offer,
        )
        await credential_exchange_record.save(
            self.context, reason="create credential proposal"
        )
        return credential_exchange_record

    async def receive_proposal(self) -> V10CredentialExchange:
        """
        Receive a credential proposal from message in context on manager creation.

        Returns:
            The resulting credential exchange record, created

        """
        # go to cred def via ledger to get authoritative schema id
        credential_proposal_message = self.context.message
        connection_id = self.context.connection_record.connection_id
        cred_def_id = credential_proposal_message.cred_def_id
        if cred_def_id:
            ledger: BaseLedger = await self.context.inject(BaseLedger)
            async with ledger:
                schema_id = await ledger.credential_definition_id2schema_id(cred_def_id)
        else:
            raise CredentialManagerError(
                "credential definition identifier is not set in proposal"
            )

        credential_exchange_record = V10CredentialExchange(
            connection_id=connection_id,
            thread_id=credential_proposal_message._thread_id,
            initiator=V10CredentialExchange.INITIATOR_EXTERNAL,
            role=V10CredentialExchange.ROLE_ISSUER,
            state=V10CredentialExchange.STATE_PROPOSAL_RECEIVED,
            credential_definition_id=cred_def_id,
            schema_id=schema_id,
            credential_proposal_dict=credential_proposal_message.serialize(),
            auto_offer=self.context.settings.get(
                "debug.auto_respond_credential_proposal"
            ),
            auto_issue=self.context.settings.get(
                "debug.auto_respond_credential_request"
            ),
        )
        await credential_exchange_record.save(
            self.context, reason="receive credential proposal"
        )

        return credential_exchange_record

    async def create_offer(
        self, credential_exchange_record: V10CredentialExchange, comment: str = None
    ) -> Tuple[V10CredentialExchange, CredentialOffer]:
        """
        Create a credential offer, update credential exchange record.

        Args:
            credential_exchange_record: Credential exchange to create offer for
            comment: optional human-readable comment to set in offer message

        Returns:
            A tuple (credential exchange record, credential offer message)

        """
        credential_definition_id = credential_exchange_record.credential_definition_id
        if credential_exchange_record.credential_proposal_dict:
            cred_preview = CredentialProposal.deserialize(
                credential_exchange_record.credential_proposal_dict
            ).credential_proposal
        else:
            cred_preview = None

        cache_key = f"credential_offer::{credential_definition_id}"
        cached = await V10CredentialExchange.get_cached_key(self.context, cache_key)
        if cached:
            credential_offer = cached["offer"]
        else:
            issuer: BaseIssuer = await self.context.inject(BaseIssuer)
            credential_offer = await issuer.create_credential_offer(
                credential_definition_id
            )
            await V10CredentialExchange.set_cached_key(
                self.context, cache_key, {"offer": credential_offer}, 3600
            )

        credential_offer_message = CredentialOffer(
            comment=comment,
            credential_preview=cred_preview,
            offers_attach=[CredentialOffer.wrap_indy_offer(credential_offer)],
        )

        credential_offer_message._thread = {
            "thid": credential_exchange_record.thread_id
        }

        credential_exchange_record.thread_id = credential_offer_message._thread_id
        credential_exchange_record.schema_id = credential_offer["schema_id"]
        credential_exchange_record.credential_definition_id = credential_offer[
            "cred_def_id"
        ]
        credential_exchange_record.state = V10CredentialExchange.STATE_OFFER_SENT
        credential_exchange_record.credential_offer = credential_offer
        await credential_exchange_record.save(
            self.context, reason="create credential offer"
        )

        return (credential_exchange_record, credential_offer_message)

    async def receive_offer(self) -> V10CredentialExchange:
        """
        Receive a credential offer.

        Returns:
            The credential exchange record, updated

        """
        credential_offer_message: CredentialOffer = self.context.message
        connection_id = self.context.connection_record.connection_id

        credential_preview = credential_offer_message.credential_preview
        indy_offer = credential_offer_message.indy_offer(0)

        if credential_preview:
            credential_proposal_dict = CredentialProposal(
                comment=credential_offer_message.comment,
                credential_proposal=credential_preview,
                cred_def_id=indy_offer["cred_def_id"],
                schema_id=indy_offer["schema_id"],
            ).serialize()
        else:
            credential_proposal_dict = None

        # Get credential exchange record (holder sent proposal first)
        # or create it (issuer sent offer first)
        try:
            (
                credential_exchange_record
            ) = await V10CredentialExchange.retrieve_by_connection_and_thread(
                self.context, connection_id, credential_offer_message._thread_id
            )
            credential_exchange_record.credential_proposal_dict = (
                credential_proposal_dict
            )
        except StorageNotFoundError:  # issuer sent this offer free of any proposal
            credential_exchange_record = V10CredentialExchange(
                connection_id=connection_id,
                thread_id=credential_offer_message._thread_id,
                initiator=V10CredentialExchange.INITIATOR_EXTERNAL,
                role=V10CredentialExchange.ROLE_HOLDER,
                credential_definition_id=indy_offer["cred_def_id"],
                schema_id=indy_offer["schema_id"],
                credential_proposal_dict=credential_proposal_dict,
            )

        credential_exchange_record.credential_offer = indy_offer
        credential_exchange_record.state = V10CredentialExchange.STATE_OFFER_RECEIVED

        await credential_exchange_record.save(
            self.context, reason="receive credential offer"
        )

        return credential_exchange_record

    async def create_request(
        self, credential_exchange_record: V10CredentialExchange, holder_did: str
    ) -> Tuple[V10CredentialExchange, CredentialRequest]:
        """
        Create a credential request.

        Args:
            credential_exchange_record: Credential exchange record
                for which to create request
            holder_did: holder DID

        Returns:
            A tuple (credential exchange record, credential request message)

        """
        credential_definition_id = credential_exchange_record.credential_definition_id
        credential_offer = credential_exchange_record.credential_offer

        if credential_exchange_record.credential_request:
            self._logger.warning(
                "create_request called multiple times for v1.0 credential exchange: %s",
                credential_exchange_record.credential_exchange_id,
            )
        else:
            if "nonce" not in credential_offer:
                raise CredentialManagerError("Missing nonce in credential offer")
            nonce = credential_offer["nonce"]
            cache_key = (
                f"credential_request::{credential_definition_id}::{holder_did}::{nonce}"
            )
            cached = await V10CredentialExchange.get_cached_key(self.context, cache_key)
            if cached:
                (
                    credential_exchange_record.credential_request,
                    credential_exchange_record.credential_request_metadata,
                ) = (cached["request"], cached["metadata"])
            else:
                ledger: BaseLedger = await self.context.inject(BaseLedger)
                async with ledger:
                    credential_definition = await ledger.get_credential_definition(
                        credential_definition_id
                    )

                holder: BaseHolder = await self.context.inject(BaseHolder)
                (
                    credential_exchange_record.credential_request,
                    credential_exchange_record.credential_request_metadata,
                ) = await holder.create_credential_request(
                    credential_offer, credential_definition, holder_did
                )

                await V10CredentialExchange.set_cached_key(
                    self.context,
                    cache_key,
                    {
                        "request": credential_exchange_record.credential_request,
                        "metadata": (
                            credential_exchange_record.credential_request_metadata
                        ),
                    },
                    7200,
                )

        credential_request_message = CredentialRequest(
            requests_attach=[
                CredentialRequest.wrap_indy_cred_req(
                    credential_exchange_record.credential_request
                )
            ]
        )
        credential_request_message._thread = {
            "thid": credential_exchange_record.thread_id
        }

        credential_exchange_record.state = V10CredentialExchange.STATE_REQUEST_SENT
        await credential_exchange_record.save(
            self.context, reason="create credential request"
        )

        return credential_exchange_record, credential_request_message

    async def receive_request(self):
        """
        Receive a credential request.

        Args:
            credential_request_message: Credential request to receive

        Returns:
            credential exchange record, retrieved and updated

        """
        credential_request_message = self.context.message
        assert len(credential_request_message.requests_attach or []) == 1
        credential_request = credential_request_message.indy_cred_req(0)

        (
            credential_exchange_record
        ) = await V10CredentialExchange.retrieve_by_connection_and_thread(
            self.context,
            self.context.connection_record.connection_id,
            credential_request_message._thread_id,
        )
        credential_exchange_record.credential_request = credential_request
        credential_exchange_record.state = V10CredentialExchange.STATE_REQUEST_RECEIVED
        await credential_exchange_record.save(
            self.context, reason="receive credential request"
        )

        return credential_exchange_record

    async def issue_credential(
        self,
        credential_exchange_record: V10CredentialExchange,
        *,
        comment: str = None,
        credential_values: dict,
    ) -> Tuple[V10CredentialExchange, CredentialIssue]:
        """
        Issue a credential.

        Args:
            credential_exchange_record: The credential exchange record
                for which to issue a credential
            comment: optional human-readable comment pertaining to credential issue
            credential_values: dict of credential attribute {name: value} pairs

        Returns:
            Tuple: (Updated credential exchange record, credential message)

        """
        schema_id = credential_exchange_record.schema_id

        if credential_exchange_record.credential:
            self._logger.warning(
                "issue_credential called multiple times for "
                + "v1.0 credential exchange: %s",
                credential_exchange_record.credential_exchange_id,
            )
        else:
            credential_offer = credential_exchange_record.credential_offer
            credential_request = credential_exchange_record.credential_request

            ledger: BaseLedger = await self.context.inject(BaseLedger)
            async with ledger:
                schema = await ledger.get_schema(schema_id)

            issuer: BaseIssuer = await self.context.inject(BaseIssuer)
            (
                credential_exchange_record.credential,
                _,  # credential_revocation_id
            ) = await issuer.create_credential(
                schema, credential_offer, credential_request, credential_values
            )

        credential_exchange_record.state = V10CredentialExchange.STATE_ISSUED
        await credential_exchange_record.save(self.context, reason="receive credential")

        credential_message = CredentialIssue(
            comment=comment,
            credentials_attach=[
                CredentialIssue.wrap_indy_credential(
                    credential_exchange_record.credential
                )
            ],
        )
        credential_message._thread = {"thid": credential_exchange_record.thread_id}

        return (credential_exchange_record, credential_message)

    async def receive_credential(self) -> V10CredentialExchange:
        """
        Receive a credential from an issuer.

        Hold in storage potentially to be processed by controller before storing.

        Returns:
            Credential exchange record, retrieved and updated

        """
        credential_message = self.context.message
        assert len(credential_message.credentials_attach or []) == 1
        raw_credential = credential_message.indy_credential(0)

        (
            credential_exchange_record
        ) = await V10CredentialExchange.retrieve_by_connection_and_thread(
            self.context,
            self.context.connection_record.connection_id,
            credential_message._thread_id,
        )

        credential_exchange_record.raw_credential = raw_credential
        credential_exchange_record.state = (
            V10CredentialExchange.STATE_CREDENTIAL_RECEIVED
        )

        await credential_exchange_record.save(self.context, reason="receive credential")
        return credential_exchange_record

    async def store_credential(
        self, credential_exchange_record: V10CredentialExchange
    ) -> Tuple[V10CredentialExchange, CredentialStored]:
        """
        Store a credential in holder wallet; send ack to issuer.

        Args:
            credential_exchange_record: credential exchange record
                with credential to store and ack

        Returns:
            Tuple: (Updated credential exchange record, credential ack message)

        """
        raw_credential = credential_exchange_record.raw_credential

        ledger: BaseLedger = await self.context.inject(BaseLedger)
        async with ledger:
            credential_definition = await ledger.get_credential_definition(
                raw_credential["cred_def_id"]
            )

        holder: BaseHolder = await self.context.inject(BaseHolder)
        credential_id = await holder.store_credential(
            credential_definition,
            raw_credential,
            credential_exchange_record.credential_request_metadata,
            CredentialPreview.deserialize(
                credential_exchange_record.credential_proposal_dict[
                    "credential_proposal"
                ]
            ).mime_types(),
        )

        credential = await holder.get_credential(credential_id)

        credential_exchange_record.state = V10CredentialExchange.STATE_ACKED
        credential_exchange_record.credential_id = credential_id
        credential_exchange_record.credential = credential
        await credential_exchange_record.save(self.context, reason="store credential")

        credential_ack_message = CredentialAck()
        credential_ack_message.assign_thread_id(
            credential_exchange_record.thread_id,
            credential_exchange_record.parent_thread_id,
        )

        # Delete the exchange record since we're done with it
        await credential_exchange_record.delete_record(self.context)
        return (credential_exchange_record, credential_ack_message)

<<<<<<< HEAD
    async def receive_credential_ack(self):
=======
        return credential_exchange_record, credential_stored_message

    async def credential_stored(self) -> V10CredentialExchange:
>>>>>>> 7ea4014a
        """
        Receive credential ack from holder.

        Returns:
            credential exchange record, retrieved and updated

        """
<<<<<<< HEAD
        credential_ack_message = self.context.message
        credential_exchange_record = await V10CredentialExchange.retrieve_by_tag_filter(
            self.context,
            tag_filter={
                "thread_id": credential_ack_message._thread_id,
                "connection_id": self.context.connection_record.connection_id,
            },
=======
        credential_stored_message = self.context.message
        (
            credential_exchange_record
        ) = await V10CredentialExchange.retrieve_by_connection_and_thread(
            self.context,
            self.context.connection_record.connection_id,
            credential_stored_message._thread_id,
>>>>>>> 7ea4014a
        )

        credential_exchange_record.state = V10CredentialExchange.STATE_ACKED
        await credential_exchange_record.save(self.context, reason="credential acked")

        # We're done with the exchange so delete
        await credential_exchange_record.delete_record(self.context)

        return credential_exchange_record<|MERGE_RESOLUTION|>--- conflicted
+++ resolved
@@ -553,13 +553,7 @@
         await credential_exchange_record.delete_record(self.context)
         return (credential_exchange_record, credential_ack_message)
 
-<<<<<<< HEAD
     async def receive_credential_ack(self):
-=======
-        return credential_exchange_record, credential_stored_message
-
-    async def credential_stored(self) -> V10CredentialExchange:
->>>>>>> 7ea4014a
         """
         Receive credential ack from holder.
 
@@ -567,23 +561,13 @@
             credential exchange record, retrieved and updated
 
         """
-<<<<<<< HEAD
         credential_ack_message = self.context.message
-        credential_exchange_record = await V10CredentialExchange.retrieve_by_tag_filter(
-            self.context,
-            tag_filter={
-                "thread_id": credential_ack_message._thread_id,
-                "connection_id": self.context.connection_record.connection_id,
-            },
-=======
-        credential_stored_message = self.context.message
         (
             credential_exchange_record
         ) = await V10CredentialExchange.retrieve_by_connection_and_thread(
             self.context,
             self.context.connection_record.connection_id,
             credential_stored_message._thread_id,
->>>>>>> 7ea4014a
         )
 
         credential_exchange_record.state = V10CredentialExchange.STATE_ACKED
