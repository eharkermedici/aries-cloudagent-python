"""Classes to manage credentials."""

import logging
from typing import Mapping, Tuple

from ....revocation.models.revocation_registry import RevocationRegistry
from ....cache.base import BaseCache
from ....config.injection_context import InjectionContext
from ....core.error import BaseError
from ....holder.base import BaseHolder
from ....issuer.base import BaseIssuer
from ....ledger.base import BaseLedger
from ....messaging.credential_definitions.util import (
    CRED_DEF_TAGS,
    CRED_DEF_SENT_RECORD_TYPE,
)
from ....revocation.indy import IndyRevocation
from ....storage.base import BaseStorage
from ....storage.error import StorageNotFoundError

from .messages.credential_issue import CredentialIssue
from .messages.credential_offer import CredentialOffer
from .messages.credential_proposal import CredentialProposal
from .messages.credential_request import CredentialRequest
from .messages.credential_ack import CredentialAck
from .messages.inner.credential_preview import CredentialPreview
from .models.credential_exchange import V10CredentialExchange


class CredentialManagerError(BaseError):
    """Credential error."""


class CredentialManager:
    """Class for managing credentials."""

    def __init__(self, context: InjectionContext):
        """
        Initialize a CredentialManager.

        Args:
            context: The context for this credential
        """
        self._context = context
        self._logger = logging.getLogger(__name__)

    @property
    def context(self) -> InjectionContext:
        """
        Accessor for the current request context.

        Returns:
            The request context for this connection

        """
        return self._context

    async def _match_sent_cred_def_id(self, tag_query: Mapping[str, str]) -> str:
        """Return most recent matching id of cred def that agent sent to ledger."""

        storage: BaseStorage = await self.context.inject(BaseStorage)
        found = await storage.search_records(
<<<<<<< HEAD
            type_filter=CRED_DEF_SENT_RECORD_TYPE, tag_query=tag_query
=======
            type_filter=CRED_DEF_SENT_RECORD_TYPE, tag_query=tag_query,
>>>>>>> fe3ff5de
        ).fetch_all()
        if not found:
            raise CredentialManagerError(
                f"Issuer has no operable cred def for proposal spec {tag_query}"
            )
        return max(found, key=lambda r: int(r.tags["epoch"])).tags["cred_def_id"]

    async def prepare_send(
        self,
        connection_id: str,
        credential_proposal: CredentialProposal,
        revoc_reg_id: str = None,
        auto_remove: bool = True,
    ) -> Tuple[V10CredentialExchange, CredentialOffer]:
        """
        Set up a new credential exchange for an automated send.

        Args:
            connection_id: Connection to create offer for
            credential_proposal: The credential proposal with preview on
                attribute values to use if auto_issue is enabled
            revoc_reg_id: ID of the revocation registry to use
            auto_remove: Flag to automatically remove the record on completion

        Returns:
            A tuple of the new credential exchange record and credential offer message

        """
        credential_exchange = V10CredentialExchange(
            auto_issue=True,
            auto_remove=auto_remove,
            connection_id=connection_id,
            initiator=V10CredentialExchange.INITIATOR_SELF,
            role=V10CredentialExchange.ROLE_ISSUER,
            credential_proposal_dict=credential_proposal.serialize(),
            revoc_reg_id=revoc_reg_id,
        )
        (credential_exchange, credential_offer) = await self.create_offer(
            credential_exchange_record=credential_exchange,
            comment="create automated credential exchange",
        )
        return credential_exchange, credential_offer

    async def create_proposal(
        self,
        connection_id: str,
        *,
        auto_offer: bool = None,
        auto_remove: bool = True,
        comment: str = None,
        credential_preview: CredentialPreview = None,
        schema_id: str = None,
        schema_issuer_did: str = None,
        schema_name: str = None,
        schema_version: str = None,
        cred_def_id: str = None,
        issuer_did: str = None,
        revoc_reg_id: str = None,
    ) -> V10CredentialExchange:
        """
        Create a credential proposal.

        Args:
            connection_id: Connection to create proposal for
            auto_offer: Should this proposal request automatically be handled to
                offer a credential
            auto_remove: Should the record be automatically removed on completion
            comment: Optional human-readable comment to include in proposal
            credential_preview: The credential preview to use to create
                the credential proposal
            schema_id: Schema id for credential proposal
            schema_issuer_did: Schema issuer DID for credential proposal
            schema_name: Schema name for credential proposal
            schema_version: Schema version for credential proposal
            cred_def_id: Credential definition id for credential proposal
            issuer_did: Issuer DID for credential proposal
            revoc_reg_id: ID of the revocation registry to use

        Returns:
            Resulting credential exchange record including credential proposal

        """
        credential_proposal_message = CredentialProposal(
            comment=comment,
            credential_proposal=credential_preview,
            schema_id=schema_id,
            schema_issuer_did=schema_issuer_did,
            schema_name=schema_name,
            schema_version=schema_version,
            cred_def_id=cred_def_id,
            issuer_did=issuer_did,
        )

        credential_exchange_record = V10CredentialExchange(
            connection_id=connection_id,
            thread_id=credential_proposal_message._thread_id,
            initiator=V10CredentialExchange.INITIATOR_SELF,
            role=V10CredentialExchange.ROLE_HOLDER,
            state=V10CredentialExchange.STATE_PROPOSAL_SENT,
            credential_proposal_dict=credential_proposal_message.serialize(),
            auto_offer=auto_offer,
            auto_remove=auto_remove,
            revoc_reg_id=revoc_reg_id,
        )
        await credential_exchange_record.save(
            self.context, reason="create credential proposal"
        )
        return credential_exchange_record

    async def receive_proposal(self) -> V10CredentialExchange:
        """
        Receive a credential proposal from message in context on manager creation.

        Returns:
            The resulting credential exchange record, created

        """
        # go to cred def via ledger to get authoritative schema id
        credential_proposal_message = self.context.message
        connection_id = self.context.connection_record.connection_id

        # at this point, cred def and schema still open to potential negotiation
        credential_exchange_record = V10CredentialExchange(
            connection_id=connection_id,
            thread_id=credential_proposal_message._thread_id,
            initiator=V10CredentialExchange.INITIATOR_EXTERNAL,
            role=V10CredentialExchange.ROLE_ISSUER,
            state=V10CredentialExchange.STATE_PROPOSAL_RECEIVED,
            credential_proposal_dict=credential_proposal_message.serialize(),
            auto_offer=self.context.settings.get(
                "debug.auto_respond_credential_proposal"
            ),
            auto_issue=self.context.settings.get(
                "debug.auto_respond_credential_request"
            ),
        )
        await credential_exchange_record.save(
            self.context, reason="receive credential proposal"
        )

        return credential_exchange_record

    async def create_offer(
        self, credential_exchange_record: V10CredentialExchange, comment: str = None
    ) -> Tuple[V10CredentialExchange, CredentialOffer]:
        """
        Create a credential offer, update credential exchange record.

        Args:
            credential_exchange_record: Credential exchange to create offer for
            comment: optional human-readable comment to set in offer message

        Returns:
            A tuple (credential exchange record, credential offer message)

        """
        if credential_exchange_record.credential_proposal_dict:
            credential_proposal_message = CredentialProposal.deserialize(
                credential_exchange_record.credential_proposal_dict
            )
            cred_def_id = await self._match_sent_cred_def_id(
                {
                    t: getattr(credential_proposal_message, t)
                    for t in CRED_DEF_TAGS
                    if getattr(credential_proposal_message, t)
                }
            )

            cred_preview = credential_proposal_message.credential_proposal
        else:
            cred_def_id = credential_exchange_record.credential_definition_id
            cred_preview = None

        async def _create(cred_def_id):
            ledger: BaseLedger = await self.context.inject(BaseLedger)
            async with ledger:
                credential_definition = await ledger.get_credential_definition(
                    cred_def_id
                )
            if (
                credential_definition["value"].get("revocation")
                and not credential_exchange_record.revoc_reg_id
            ):
                raise CredentialManagerError(
                    "Missing revocation registry ID for revocable credential definition"
                )

            issuer: BaseIssuer = await self.context.inject(BaseIssuer)
            return await issuer.create_credential_offer(cred_def_id)

        credential_offer = None
        cache_key = f"credential_offer::{cred_def_id}"
        cache: BaseCache = await self.context.inject(BaseCache, required=False)
        if cache:
            async with cache.acquire(cache_key) as entry:
                if entry.result:
                    credential_offer = entry.result
                else:
                    credential_offer = await _create(cred_def_id)
                    await entry.set_result(credential_offer, 3600)
        if not credential_offer:
            credential_offer = await _create(cred_def_id)

        credential_offer_message = CredentialOffer(
            comment=comment,
            credential_preview=cred_preview,
            offers_attach=[CredentialOffer.wrap_indy_offer(credential_offer)],
        )

        credential_offer_message._thread = {
            "thid": credential_exchange_record.thread_id
        }

        credential_exchange_record.thread_id = credential_offer_message._thread_id
        credential_exchange_record.schema_id = credential_offer["schema_id"]
        credential_exchange_record.credential_definition_id = credential_offer[
            "cred_def_id"
        ]
        credential_exchange_record.state = V10CredentialExchange.STATE_OFFER_SENT
        credential_exchange_record.credential_offer = credential_offer
        await credential_exchange_record.save(
            self.context, reason="create credential offer"
        )

        return (credential_exchange_record, credential_offer_message)

    async def receive_offer(self) -> V10CredentialExchange:
        """
        Receive a credential offer.

        Returns:
            The credential exchange record, updated

        """
        credential_offer_message: CredentialOffer = self.context.message
        connection_id = self.context.connection_record.connection_id

        credential_preview = credential_offer_message.credential_preview
        indy_offer = credential_offer_message.indy_offer(0)
        schema_id = indy_offer["schema_id"]
        cred_def_id = indy_offer["cred_def_id"]

        if credential_preview:
            credential_proposal_dict = CredentialProposal(
                comment=credential_offer_message.comment,
                credential_proposal=credential_preview,
                schema_id=schema_id,
                cred_def_id=cred_def_id,
            ).serialize()
        else:
            credential_proposal_dict = None

        # Get credential exchange record (holder sent proposal first)
        # or create it (issuer sent offer first)
        try:
            (
                credential_exchange_record
            ) = await V10CredentialExchange.retrieve_by_connection_and_thread(
                self.context, connection_id, credential_offer_message._thread_id
            )
            credential_exchange_record.credential_proposal_dict = (
                credential_proposal_dict
            )
        except StorageNotFoundError:  # issuer sent this offer free of any proposal
            credential_exchange_record = V10CredentialExchange(
                connection_id=connection_id,
                thread_id=credential_offer_message._thread_id,
                initiator=V10CredentialExchange.INITIATOR_EXTERNAL,
                role=V10CredentialExchange.ROLE_HOLDER,
                credential_proposal_dict=credential_proposal_dict,
            )

        credential_exchange_record.credential_offer = indy_offer
        credential_exchange_record.state = V10CredentialExchange.STATE_OFFER_RECEIVED
        credential_exchange_record.schema_id = schema_id
        credential_exchange_record.credential_definition_id = cred_def_id

        await credential_exchange_record.save(
            self.context, reason="receive credential offer"
        )

        return credential_exchange_record

    async def create_request(
        self, credential_exchange_record: V10CredentialExchange, holder_did: str
    ) -> Tuple[V10CredentialExchange, CredentialRequest]:
        """
        Create a credential request.

        Args:
            credential_exchange_record: Credential exchange record
                for which to create request
            holder_did: holder DID

        Returns:
            A tuple (credential exchange record, credential request message)

        """
        credential_definition_id = credential_exchange_record.credential_definition_id
        credential_offer = credential_exchange_record.credential_offer

        async def _create():
            ledger: BaseLedger = await self.context.inject(BaseLedger)
            async with ledger:
                credential_definition = await ledger.get_credential_definition(
                    credential_definition_id
                )

            holder: BaseHolder = await self.context.inject(BaseHolder)
            request, metadata = await holder.create_credential_request(
                credential_offer, credential_definition, holder_did
            )
            return {"request": request, "metadata": metadata}

        if credential_exchange_record.credential_request:
            self._logger.warning(
                "create_request called multiple times for v1.0 credential exchange: %s",
                credential_exchange_record.credential_exchange_id,
            )
        else:
            if "nonce" not in credential_offer:
                raise CredentialManagerError("Missing nonce in credential offer")
            nonce = credential_offer["nonce"]
            cache_key = (
                f"credential_request::{credential_definition_id}::{holder_did}::{nonce}"
            )
            cred_req_result = None
            cache: BaseCache = await self.context.inject(BaseCache, required=False)
            if cache:
                async with cache.acquire(cache_key) as entry:
                    if entry.result:
                        cred_req_result = entry.result
                    else:
                        cred_req_result = await _create()
                        await entry.set_result(cred_req_result, 3600)
            if not cred_req_result:
                cred_req_result = await _create()

            (
                credential_exchange_record.credential_request,
                credential_exchange_record.credential_request_metadata,
            ) = (cred_req_result["request"], cred_req_result["metadata"])

        credential_request_message = CredentialRequest(
            requests_attach=[
                CredentialRequest.wrap_indy_cred_req(
                    credential_exchange_record.credential_request
                )
            ]
        )
        credential_request_message._thread = {
            "thid": credential_exchange_record.thread_id
        }

        credential_exchange_record.state = V10CredentialExchange.STATE_REQUEST_SENT
        await credential_exchange_record.save(
            self.context, reason="create credential request"
        )

        return credential_exchange_record, credential_request_message

    async def receive_request(self):
        """
        Receive a credential request.

        Args:
            credential_request_message: Credential request to receive

        Returns:
            credential exchange record, retrieved and updated

        """
        credential_request_message = self.context.message
        assert len(credential_request_message.requests_attach or []) == 1
        credential_request = credential_request_message.indy_cred_req(0)

        (
            credential_exchange_record
        ) = await V10CredentialExchange.retrieve_by_connection_and_thread(
            self.context,
            self.context.connection_record.connection_id,
            credential_request_message._thread_id,
        )
        credential_exchange_record.credential_request = credential_request
        credential_exchange_record.state = V10CredentialExchange.STATE_REQUEST_RECEIVED
        await credential_exchange_record.save(
            self.context, reason="receive credential request"
        )

        return credential_exchange_record

    async def issue_credential(
        self,
        credential_exchange_record: V10CredentialExchange,
        *,
        comment: str = None,
        credential_values: dict,
    ) -> Tuple[V10CredentialExchange, CredentialIssue]:
        """
        Issue a credential.

        Args:
            credential_exchange_record: The credential exchange record
                for which to issue a credential
            comment: optional human-readable comment pertaining to credential issue
            credential_values: dict of credential attribute {name: value} pairs

        Returns:
            Tuple: (Updated credential exchange record, credential message)

        """
        schema_id = credential_exchange_record.schema_id

        if credential_exchange_record.credential:
            self._logger.warning(
                "issue_credential called multiple times for "
                + "v1.0 credential exchange: %s",
                credential_exchange_record.credential_exchange_id,
            )
        else:
            credential_offer = credential_exchange_record.credential_offer
            credential_request = credential_exchange_record.credential_request

            ledger: BaseLedger = await self.context.inject(BaseLedger)
            async with ledger:
                schema = await ledger.get_schema(schema_id)

            if credential_exchange_record.revoc_reg_id:
                revoc = IndyRevocation(self.context)
                registry_record = await revoc.get_issuer_revocation_record(
                    credential_exchange_record.revoc_reg_id
                )
                # FIXME exception on missing

                registry = await registry_record.get_registry()
<<<<<<< HEAD
                tails_reader = await registry.create_tails_reader(self.context)
=======
                tails_reader = await registry.create_tails_reader()
>>>>>>> fe3ff5de
            else:
                tails_reader = None

            issuer: BaseIssuer = await self.context.inject(BaseIssuer)
            (
                credential_exchange_record.credential,
                credential_exchange_record.revocation_id,
            ) = await issuer.create_credential(
                schema,
                credential_offer,
                credential_request,
                credential_values,
                credential_exchange_record.revoc_reg_id,
                tails_reader,
            )
            # FIXME - exception if registry is full?

        credential_exchange_record.state = V10CredentialExchange.STATE_ISSUED
        await credential_exchange_record.save(self.context, reason="issue credential")

        credential_message = CredentialIssue(
            comment=comment,
            credentials_attach=[
                CredentialIssue.wrap_indy_credential(
                    credential_exchange_record.credential
                )
            ],
        )
        credential_message._thread = {"thid": credential_exchange_record.thread_id}

        return (credential_exchange_record, credential_message)

    async def receive_credential(self) -> V10CredentialExchange:
        """
        Receive a credential from an issuer.

        Hold in storage potentially to be processed by controller before storing.

        Returns:
            Credential exchange record, retrieved and updated

        """
        credential_message = self.context.message
        assert len(credential_message.credentials_attach or []) == 1
        raw_credential = credential_message.indy_credential(0)

        (
            credential_exchange_record
        ) = await V10CredentialExchange.retrieve_by_connection_and_thread(
            self.context,
            self.context.connection_record.connection_id,
            credential_message._thread_id,
        )

        credential_exchange_record.raw_credential = raw_credential
        credential_exchange_record.state = (
            V10CredentialExchange.STATE_CREDENTIAL_RECEIVED
        )

        await credential_exchange_record.save(self.context, reason="receive credential")
        return credential_exchange_record

    async def store_credential(
        self, credential_exchange_record: V10CredentialExchange
    ) -> Tuple[V10CredentialExchange, CredentialAck]:
        """
        Store a credential in holder wallet; send ack to issuer.

        Args:
            credential_exchange_record: credential exchange record
                with credential to store and ack

        Returns:
            Tuple: (Updated credential exchange record, credential ack message)

        """
        raw_credential = credential_exchange_record.raw_credential

        ledger: BaseLedger = await self.context.inject(BaseLedger)
        async with ledger:
            credential_definition = await ledger.get_credential_definition(
                raw_credential["cred_def_id"]
            )
            if raw_credential["rev_reg_id"]:
                revoc_reg_def = await ledger.get_revoc_reg_def(raw_credential["rev_reg_id"])

        holder: BaseHolder = await self.context.inject(BaseHolder)
        if (
            credential_exchange_record.credential_proposal_dict
            and "credential_proposal"
            in credential_exchange_record.credential_proposal_dict
        ):
            mime_types = CredentialPreview.deserialize(
                credential_exchange_record.credential_proposal_dict[
                    "credential_proposal"
                ]
            ).mime_types()
        else:
            mime_types = None

        if raw_credential["rev_reg_id"]:
            revoc_reg = RevocationRegistry.from_definition(revoc_reg_def, True)
            if not revoc_reg.has_local_tails_file(self.context):
                self._logger.info(f"Downloading the tail file for the revocation registry: {revoc_reg.registry_id}")
                await revoc_reg.retrieve_tails(self.context)

        credential_id = await holder.store_credential(
            credential_definition=credential_definition,
            credential_data=raw_credential,
            credential_request_metadata=credential_exchange_record.credential_request_metadata,
            credential_attr_mime_types=mime_types,
            credential_id=None,
            rev_reg_def_json=revoc_reg_def
        )

        credential = await holder.get_credential(credential_id)

        credential_exchange_record.state = V10CredentialExchange.STATE_ACKED
        credential_exchange_record.credential_id = credential_id
        credential_exchange_record.credential = credential
        credential_exchange_record.revoc_reg_id = credential.get("rev_reg_id", None)
        credential_exchange_record.revocation_id = credential.get("cred_rev_id", None)

        await credential_exchange_record.save(self.context, reason="store credential")

        credential_ack_message = CredentialAck()
        credential_ack_message.assign_thread_id(
            credential_exchange_record.thread_id,
            credential_exchange_record.parent_thread_id,
        )

        if credential_exchange_record.auto_remove:
            # Delete the exchange record since we're done with it
            await credential_exchange_record.delete_record(self.context)

        return (credential_exchange_record, credential_ack_message)

    async def receive_credential_ack(self) -> V10CredentialExchange:
        """
        Receive credential ack from holder.

        Returns:
            credential exchange record, retrieved and updated

        """
        credential_ack_message = self.context.message
        (
            credential_exchange_record
        ) = await V10CredentialExchange.retrieve_by_connection_and_thread(
            self.context,
            self.context.connection_record.connection_id,
            credential_ack_message._thread_id,
        )

        credential_exchange_record.state = V10CredentialExchange.STATE_ACKED
        await credential_exchange_record.save(self.context, reason="credential acked")

        if credential_exchange_record.auto_remove:
            # We're done with the exchange so delete
            await credential_exchange_record.delete_record(self.context)
<<<<<<< HEAD

        return credential_exchange_record

    async def revoke_credential(
        self, credential_exchange_record: V10CredentialExchange
    ):
        """
        Revoke a previously-issued credential.

        Args:
            credential_exchange_record: the active credential exchange

        """

        assert (
            credential_exchange_record.revocation_id
            and credential_exchange_record.revoc_reg_id
        )
        issuer: BaseIssuer = await self.context.inject(BaseIssuer)

        revoc = IndyRevocation(self.context)
        registry_record = await revoc.get_issuer_revocation_record(
            credential_exchange_record.revoc_reg_id
        )
        # FIXME exception on missing

        registry = await registry_record.get_registry()
        tails_reader = await registry.create_tails_reader(self.context)

        delta = await issuer.revoke_credential(
            registry.registry_id, tails_reader, credential_exchange_record.revocation_id
        )

        # create entry and send to ledger
        if delta:
            ledger: BaseLedger = await self.context.inject(BaseLedger)
            async with ledger:
                await ledger.send_revoc_reg_entry(
                    registry.registry_id, registry.reg_def_type, delta
                )

        credential_exchange_record.state = V10CredentialExchange.STATE_REVOKED
        await credential_exchange_record.save(self.context, reason="Revoked credential")
=======

        return credential_exchange_record

    async def revoke_credential(
        self, credential_exchange_record: V10CredentialExchange
    ):
        """
        Revoke a previously-issued credential.

        Args:
            credential_exchange_record: the active credential exchange

        """

        assert (
            credential_exchange_record.revocation_id
            and credential_exchange_record.revoc_reg_id
        )
        issuer: BaseIssuer = await self.context.inject(BaseIssuer)

        revoc = IndyRevocation(self.context)
        registry_record = await revoc.get_issuer_revocation_record(
            credential_exchange_record.revoc_reg_id
        )
        # FIXME exception on missing

        registry = await registry_record.get_registry()
        tails_reader = await registry.create_tails_reader()

        delta = await issuer.revoke_credential(
            registry.registry_id, tails_reader, credential_exchange_record.revocation_id
        )

        credential_exchange_record.state = V10CredentialExchange.STATE_REVOKED
        await credential_exchange_record.save(self.context, reason="Revoked credential")

        # create entry and send to ledger
        if delta:
            ledger: BaseLedger = await self.context.inject(BaseLedger)
            async with ledger:
                await ledger.send_revoc_reg_entry(
                    registry.registry_id, registry.reg_def_type, delta
                )
>>>>>>> fe3ff5de
<|MERGE_RESOLUTION|>--- conflicted
+++ resolved
@@ -3,7 +3,6 @@
 import logging
 from typing import Mapping, Tuple
 
-from ....revocation.models.revocation_registry import RevocationRegistry
 from ....cache.base import BaseCache
 from ....config.injection_context import InjectionContext
 from ....core.error import BaseError
@@ -60,11 +59,7 @@
 
         storage: BaseStorage = await self.context.inject(BaseStorage)
         found = await storage.search_records(
-<<<<<<< HEAD
-            type_filter=CRED_DEF_SENT_RECORD_TYPE, tag_query=tag_query
-=======
             type_filter=CRED_DEF_SENT_RECORD_TYPE, tag_query=tag_query,
->>>>>>> fe3ff5de
         ).fetch_all()
         if not found:
             raise CredentialManagerError(
@@ -147,6 +142,10 @@
             Resulting credential exchange record including credential proposal
 
         """
+        # Credential preview must be present
+        if not credential_preview:
+            raise CredentialManagerError("credential_preview is not set")
+
         credential_proposal_message = CredentialProposal(
             comment=comment,
             credential_proposal=credential_preview,
@@ -500,11 +499,7 @@
                 # FIXME exception on missing
 
                 registry = await registry_record.get_registry()
-<<<<<<< HEAD
-                tails_reader = await registry.create_tails_reader(self.context)
-=======
                 tails_reader = await registry.create_tails_reader()
->>>>>>> fe3ff5de
             else:
                 tails_reader = None
 
@@ -588,36 +583,17 @@
             credential_definition = await ledger.get_credential_definition(
                 raw_credential["cred_def_id"]
             )
-            if raw_credential["rev_reg_id"]:
-                revoc_reg_def = await ledger.get_revoc_reg_def(raw_credential["rev_reg_id"])
 
         holder: BaseHolder = await self.context.inject(BaseHolder)
-        if (
-            credential_exchange_record.credential_proposal_dict
-            and "credential_proposal"
-            in credential_exchange_record.credential_proposal_dict
-        ):
-            mime_types = CredentialPreview.deserialize(
+        credential_id = await holder.store_credential(
+            credential_definition,
+            raw_credential,
+            credential_exchange_record.credential_request_metadata,
+            CredentialPreview.deserialize(
                 credential_exchange_record.credential_proposal_dict[
                     "credential_proposal"
                 ]
-            ).mime_types()
-        else:
-            mime_types = None
-
-        if raw_credential["rev_reg_id"]:
-            revoc_reg = RevocationRegistry.from_definition(revoc_reg_def, True)
-            if not revoc_reg.has_local_tails_file(self.context):
-                self._logger.info(f"Downloading the tail file for the revocation registry: {revoc_reg.registry_id}")
-                await revoc_reg.retrieve_tails(self.context)
-
-        credential_id = await holder.store_credential(
-            credential_definition=credential_definition,
-            credential_data=raw_credential,
-            credential_request_metadata=credential_exchange_record.credential_request_metadata,
-            credential_attr_mime_types=mime_types,
-            credential_id=None,
-            rev_reg_def_json=revoc_reg_def
+            ).mime_types(),
         )
 
         credential = await holder.get_credential(credential_id)
@@ -625,9 +601,6 @@
         credential_exchange_record.state = V10CredentialExchange.STATE_ACKED
         credential_exchange_record.credential_id = credential_id
         credential_exchange_record.credential = credential
-        credential_exchange_record.revoc_reg_id = credential.get("rev_reg_id", None)
-        credential_exchange_record.revocation_id = credential.get("cred_rev_id", None)
-
         await credential_exchange_record.save(self.context, reason="store credential")
 
         credential_ack_message = CredentialAck()
@@ -665,7 +638,6 @@
         if credential_exchange_record.auto_remove:
             # We're done with the exchange so delete
             await credential_exchange_record.delete_record(self.context)
-<<<<<<< HEAD
 
         return credential_exchange_record
 
@@ -693,11 +665,14 @@
         # FIXME exception on missing
 
         registry = await registry_record.get_registry()
-        tails_reader = await registry.create_tails_reader(self.context)
+        tails_reader = await registry.create_tails_reader()
 
         delta = await issuer.revoke_credential(
             registry.registry_id, tails_reader, credential_exchange_record.revocation_id
         )
+
+        credential_exchange_record.state = V10CredentialExchange.STATE_REVOKED
+        await credential_exchange_record.save(self.context, reason="Revoked credential")
 
         # create entry and send to ledger
         if delta:
@@ -705,52 +680,4 @@
             async with ledger:
                 await ledger.send_revoc_reg_entry(
                     registry.registry_id, registry.reg_def_type, delta
-                )
-
-        credential_exchange_record.state = V10CredentialExchange.STATE_REVOKED
-        await credential_exchange_record.save(self.context, reason="Revoked credential")
-=======
-
-        return credential_exchange_record
-
-    async def revoke_credential(
-        self, credential_exchange_record: V10CredentialExchange
-    ):
-        """
-        Revoke a previously-issued credential.
-
-        Args:
-            credential_exchange_record: the active credential exchange
-
-        """
-
-        assert (
-            credential_exchange_record.revocation_id
-            and credential_exchange_record.revoc_reg_id
-        )
-        issuer: BaseIssuer = await self.context.inject(BaseIssuer)
-
-        revoc = IndyRevocation(self.context)
-        registry_record = await revoc.get_issuer_revocation_record(
-            credential_exchange_record.revoc_reg_id
-        )
-        # FIXME exception on missing
-
-        registry = await registry_record.get_registry()
-        tails_reader = await registry.create_tails_reader()
-
-        delta = await issuer.revoke_credential(
-            registry.registry_id, tails_reader, credential_exchange_record.revocation_id
-        )
-
-        credential_exchange_record.state = V10CredentialExchange.STATE_REVOKED
-        await credential_exchange_record.save(self.context, reason="Revoked credential")
-
-        # create entry and send to ledger
-        if delta:
-            ledger: BaseLedger = await self.context.inject(BaseLedger)
-            async with ledger:
-                await ledger.send_revoc_reg_entry(
-                    registry.registry_id, registry.reg_def_type, delta
-                )
->>>>>>> fe3ff5de
+                )